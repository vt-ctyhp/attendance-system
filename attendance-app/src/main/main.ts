import {
  app,
  BrowserWindow,
  Menu,
  Tray,
  nativeImage,
  ipcMain,
  powerMonitor,
  dialog
} from 'electron';
import type { MenuItemConstructorOptions, MessageBoxOptions } from 'electron';
import path from 'path';
import dotenv from 'dotenv';
import { initializeLogging, logger } from './logger';
import {
  AppConfig,
  PersistedQueueItem,
  getConfig,
  updateConfig,
  loadQueue,
  saveQueue,
  getDefaultServerBaseUrl,
<<<<<<< HEAD
  normalizeServerBaseUrl,
  resolveAvailableProductionServerBaseUrl,
  isManagedProductionServerBaseUrl
=======
  resolvePreferredServerBaseUrl
>>>>>>> 237bf33f
} from './config';
import { autoUpdater } from 'electron-updater';
import type { UpdateDownloadedEvent, UpdateInfo } from 'electron-updater';

type ActiveWindowModule = typeof import('active-win');
type ActiveWindowResult = Awaited<ReturnType<ActiveWindowModule['activeWindow']>>;

let mainWindow: BrowserWindow | null = null;
let tray: Tray | null = null;
let deviceId: string | null = null;
let baseUrl: string = getDefaultServerBaseUrl();
let workEmail: string | null = null;
let cachedQueue: PersistedQueueItem[] = [];
let activeWinUnavailable = false;
let activeWindowModule: ActiveWindowModule | null = null;

type PresencePromptPayload = {
  id: string;
  expiresAt: string;
  message?: string;
};

type PresenceUiMode = 'overlay' | 'popup' | 'both';

const normalizePresenceUiMode = (value?: string | null): PresenceUiMode => {
  if (!value) {
    return 'both';
  }
  const normalized = value.trim().toLowerCase();
  if (normalized === 'overlay' || normalized === 'popup' || normalized === 'both') {
    return normalized;
  }
  return 'both';
};

let presenceUiMode: PresenceUiMode = normalizePresenceUiMode(process.env.PRESENCE_UI);
let presenceWindow: BrowserWindow | null = null;
let activePresencePrompt: PresencePromptPayload | null = null;

let updateCheckActive = false;
let updateRequestSource: 'manual' | null = null;

const presentMessageBox = (options: MessageBoxOptions) => {
  const targetWindow = mainWindow && !mainWindow.isDestroyed() ? mainWindow : undefined;
  return targetWindow ? dialog.showMessageBox(targetWindow, options) : dialog.showMessageBox(options);
};

const showInfoMessage = (options: MessageBoxOptions) => {
  void presentMessageBox(options).catch((error: unknown) => {
    logger.warn('Failed to display message box', error);
  });
};

const triggerManualUpdateCheck = () => {
  if (!app.isPackaged) {
    showInfoMessage({
      type: 'info',
      title: 'Updates Unavailable',
      message: 'Automatic updates are only available in packaged builds.'
    });
    return;
  }

  if (updateCheckActive) {
    showInfoMessage({
      type: 'info',
      title: 'Update In Progress',
      message: 'An update check is already running.'
    });
    return;
  }

  updateCheckActive = true;
  updateRequestSource = 'manual';
  autoUpdater
    .checkForUpdates()
    .catch((error: unknown) => {
      logger.error('Manual update check failed', error);
      showInfoMessage({
        type: 'error',
        title: 'Update Check Failed',
        message: 'Unable to check for updates.',
        detail: error instanceof Error ? error.message : String(error)
      });
      updateCheckActive = false;
      updateRequestSource = null;
    });
};

const setupAutoUpdates = () => {
  if (!app.isPackaged) {
    logger.info('Auto updates disabled in development mode');
    return;
  }

  autoUpdater.logger = logger;
  autoUpdater.autoDownload = true;
  autoUpdater.autoInstallOnAppQuit = true;

  autoUpdater.on('checking-for-update', () => {
    logger.info('Checking for application updates');
  });

  autoUpdater.on('update-available', (info: UpdateInfo) => {
    logger.info('Update available', { version: info.version });
    if (updateRequestSource === 'manual') {
      showInfoMessage({
        type: 'info',
        title: 'Update Available',
        message: `Version ${info.version} is downloading.`,
        detail: 'You will be prompted to install once the download completes.'
      });
    }
  });

  autoUpdater.on('update-not-available', (info: UpdateInfo) => {
    logger.info('No updates available', { version: info.version });
    if (updateRequestSource === 'manual') {
      showInfoMessage({
        type: 'info',
        title: 'Up To Date',
        message: 'You already have the latest version installed.',
        detail: `Current version: ${app.getVersion()}`
      });
    }
    updateCheckActive = false;
    updateRequestSource = null;
  });

  autoUpdater.on('update-downloaded', (info: UpdateDownloadedEvent) => {
    logger.info('Update downloaded', { version: info.version });
    updateCheckActive = false;
    updateRequestSource = null;
    void presentMessageBox({
        type: 'question',
        buttons: ['Install and Restart', 'Later'],
        defaultId: 0,
        cancelId: 1,
        title: 'Update Ready',
        message: `Version ${info.version} has been downloaded.`,
        detail: 'Install the update now?'
      })
      .then((result) => {
        if (result.response === 0) {
          autoUpdater.quitAndInstall();
        }
      })
      .catch((error: unknown) => {
        logger.warn('Failed to present update confirmation', error);
      });
  });

  autoUpdater.on('error', (error: Error) => {
    logger.error('Auto update error', error);
    if (updateRequestSource === 'manual') {
      showInfoMessage({
        type: 'error',
        title: 'Update Error',
        message: 'An error occurred while checking for updates.',
        detail: error instanceof Error ? error.message : String(error)
      });
    }
    updateCheckActive = false;
    updateRequestSource = null;
  });

  autoUpdater
    .checkForUpdatesAndNotify()
    .catch((error: unknown) => logger.warn('Automatic update check failed', error));
};

const createUpdateMenuItem = (): MenuItemConstructorOptions => ({
  label: 'Check for Updates…',
  click: () => triggerManualUpdateCheck()
});

const buildApplicationMenu = () => {
  const template: MenuItemConstructorOptions[] = [];

  if (process.platform === 'darwin') {
    template.push({
      label: app.name,
      submenu: [
        { role: 'about' },
        { type: 'separator' },
        createUpdateMenuItem(),
        { type: 'separator' },
        { role: 'services' },
        { type: 'separator' },
        { role: 'hide' },
        { role: 'hideOthers' },
        { role: 'unhide' },
        { type: 'separator' },
        { role: 'quit' }
      ]
    });
  } else {
    template.push({
      label: 'File',
      submenu: [createUpdateMenuItem(), { type: 'separator' }, { role: 'quit' }]
    });
  }

  template.push({
    label: 'Edit',
    submenu: [
      { role: 'undo' },
      { role: 'redo' },
      { type: 'separator' },
      { role: 'cut' },
      { role: 'copy' },
      { role: 'paste' },
      { role: 'selectAll' }
    ]
  });

  template.push({
    label: 'View',
    submenu: [
      { role: 'reload' },
      { role: 'toggleDevTools' },
      { type: 'separator' },
      { role: 'resetZoom' },
      { role: 'zoomIn' },
      { role: 'zoomOut' },
      { type: 'separator' },
      { role: 'togglefullscreen' }
    ]
  });

  template.push({
    label: 'Window',
    submenu:
      process.platform === 'darwin'
        ? [{ role: 'minimize' }, { role: 'zoom' }, { type: 'separator' }, { role: 'front' }]
        : [{ role: 'minimize' }, { role: 'close' }]
  });

  if (process.platform !== 'darwin') {
    template.push({
      label: 'Help',
      submenu: [createUpdateMenuItem()]
    });
  }

  Menu.setApplicationMenu(Menu.buildFromTemplate(template));
};

const trayIconDataUrl = 'data:image/png;base64,iVBORw0KGgoAAAANSUhEUgAAAAEAAAABCAYAAAAfFcSJAAAADUlEQVQIW2NgYGD4DwABBAEAAXcQ0wAAAABJRU5ErkJggg==';

const gotLock = app.requestSingleInstanceLock();
if (!gotLock) {
  app.quit();
  process.exit(0);
}

defaultSecondInstanceHandler();

function defaultSecondInstanceHandler() {
  app.on('second-instance', () => {
    if (mainWindow) {
      if (mainWindow.isMinimized()) {
        mainWindow.restore();
      }
      if (!mainWindow.isVisible()) {
        mainWindow.show();
      }
      mainWindow.focus();
    }
  });
}

const shouldOpenPresenceWindow = () => presenceUiMode === 'popup' || presenceUiMode === 'both';

const closePresenceWindow = (promptId?: string, options?: { suppressDismiss?: boolean }) => {
  if (!presenceWindow || presenceWindow.isDestroyed()) {
    presenceWindow = null;
    activePresencePrompt = null;
    return;
  }
  if (promptId && activePresencePrompt && activePresencePrompt.id !== promptId) {
    return;
  }
  const target = presenceWindow;
  const closingPromptId = activePresencePrompt?.id ?? null;
  target.webContents.send('attendance:presence-window-disable');
  presenceWindow = null;
  activePresencePrompt = null;
  if (!options?.suppressDismiss && closingPromptId) {
    mainWindow?.webContents.send('attendance:presence-window-dismiss', closingPromptId);
  }
  target.close();
};

const ensurePresenceWindow = (prompt: PresencePromptPayload) => {
  activePresencePrompt = prompt;

  if (presenceWindow && !presenceWindow.isDestroyed()) {
    presenceWindow.focus();
    presenceWindow.webContents.send('attendance:presence-window-data', prompt);
    return;
  }

  if (!mainWindow) {
    return;
  }

  presenceWindow = new BrowserWindow({
    width: 360,
    height: 220,
    resizable: false,
    minimizable: false,
    maximizable: false,
    parent: mainWindow,
    modal: true,
    title: 'Presence Check',
    webPreferences: {
      preload: path.join(__dirname, '../renderer/presencePreload.js'),
      nodeIntegration: false,
      contextIsolation: true
    }
  });

  presenceWindow.setMenu(null);

  presenceWindow.on('close', () => {
    if (activePresencePrompt) {
      const promptId = activePresencePrompt.id;
      activePresencePrompt = null;
      mainWindow?.webContents.send('attendance:presence-window-dismiss', promptId);
    }
  });

  presenceWindow.on('closed', () => {
    presenceWindow = null;
  });

  presenceWindow.loadFile(path.join(__dirname, '../renderer/presence.html')).catch((error) => {
    logger.error({ err: error }, 'Failed to load presence window');
  });
};

const loadEnvironment = () => {
  const cwdEnv = path.join(process.cwd(), '.env');
  dotenv.config({ path: cwdEnv });
  const appEnvPath = app.isPackaged ? path.join(process.resourcesPath, '.env') : path.join(app.getAppPath(), '.env');
  dotenv.config({ path: appEnvPath });
};

const applyAutoLaunch = () => {
  if (!app.isPackaged) {
    return;
  }

  try {
    if (process.platform === 'darwin') {
      app.setLoginItemSettings({
        openAtLogin: true,
        openAsHidden: true
      });
    } else if (process.platform === 'win32') {
      app.setLoginItemSettings({
        openAtLogin: true,
        path: process.execPath
      });
    }
    logger.info('Auto-launch configured');
  } catch (error) {
    logger.warn('Unable to set auto-launch', error);
  }
};

const createTray = () => {
  if (tray) {
    return;
  }
  const icon = nativeImage.createFromDataURL(trayIconDataUrl);
  tray = new Tray(icon);
  tray.setToolTip('Attendance App');
  const contextMenu = Menu.buildFromTemplate([
    {
      label: 'Show Attendance App',
      click: () => {
        if (mainWindow) {
          if (!mainWindow.isVisible()) {
            mainWindow.show();
          }
          mainWindow.focus();
        }
      }
    },
    {
      label: 'Check for Updates…',
      click: () => triggerManualUpdateCheck()
    },
    { type: 'separator' },
    {
      label: 'Quit Attendance App',
      click: () => {
        logger.info('Quitting from tray');
        app.quit();
      }
    }
  ]);
  tray.setContextMenu(contextMenu);
};

const createWindow = () => {
  mainWindow = new BrowserWindow({
    width: 520,
    height: 640,
    resizable: false,
    title: 'Attendance App',
    webPreferences: {
      preload: path.join(__dirname, '../renderer/preload.js'),
      nodeIntegration: false,
      contextIsolation: true
    }
  });

  mainWindow.loadFile(path.join(__dirname, '../renderer/index.html'));

  mainWindow.on('closed', () => {
    mainWindow = null;
  });
};

const bootstrapConfiguration = async () => {
  const config = await getConfig();
  deviceId = config.deviceId;
  workEmail = config.workEmail ?? null;

  const envOverride = process.env.SERVER_BASE_URL;
  if (envOverride) {
    try {
      const normalized = normalizeServerBaseUrl(envOverride);
      baseUrl = normalized;
      if (config.serverBaseUrl !== normalized) {
        await updateConfig({ serverBaseUrl: normalized });
      }
      return;
    } catch (error) {
      logger.warn('Invalid SERVER_BASE_URL env value, falling back to stored value', error);
    }
  }

<<<<<<< HEAD
  let normalizedStored: string | null = null;
  try {
    normalizedStored = normalizeServerBaseUrl(config.serverBaseUrl);
  } catch (error) {
    logger.warn('Stored server base URL invalid, resetting to default', error);
  }

  if (normalizedStored) {
    baseUrl = normalizedStored;
=======
  let storedBaseUrl = config.serverBaseUrl;

  try {
    const normalizedStored = normalizeBaseUrl(storedBaseUrl);
    storedBaseUrl = normalizedStored;
>>>>>>> 237bf33f
    if (normalizedStored !== config.serverBaseUrl) {
      const updated = await updateConfig({ serverBaseUrl: normalizedStored });
      storedBaseUrl = updated.serverBaseUrl;
    }
<<<<<<< HEAD
  } else {
    const fallback = getDefaultServerBaseUrl();
    baseUrl = fallback;
    await updateConfig({ serverBaseUrl: fallback });
  }

  if ((app.isPackaged || process.env.NODE_ENV === 'production') && isManagedProductionServerBaseUrl(baseUrl)) {
    try {
      const resolved = await resolveAvailableProductionServerBaseUrl(baseUrl);
      if (resolved !== baseUrl) {
        logger.info('Switching server base URL after availability probe', { previous: baseUrl, next: resolved });
        baseUrl = resolved;
        await updateConfig({ serverBaseUrl: resolved });
      }
    } catch (error) {
      logger.warn('Failed to resolve production server base URL, retaining current value', error);
    }
=======
  } catch (error) {
    logger.warn('Stored server base URL invalid, resetting to default', error);
    const fallback = normalizeBaseUrl(getDefaultServerBaseUrl());
    const updated = await updateConfig({ serverBaseUrl: fallback });
    storedBaseUrl = updated.serverBaseUrl;
  }

  const { baseUrl: resolvedBaseUrl, reason } = await resolvePreferredServerBaseUrl(storedBaseUrl);
  if (resolvedBaseUrl !== storedBaseUrl) {
    const updated = await updateConfig({ serverBaseUrl: resolvedBaseUrl });
    storedBaseUrl = updated.serverBaseUrl;
    logger.info('Server base URL auto-updated', { baseUrl: storedBaseUrl, source: reason });
  } else {
    logger.info('Resolved server base URL', { baseUrl: storedBaseUrl, source: reason });
>>>>>>> 237bf33f
  }

  baseUrl = storedBaseUrl;
};

const getSystemStatus = async () => {
  const idleSeconds = powerMonitor.getSystemIdleTime();
  const foregroundApp = await getForegroundApp();
  return {
    idleSeconds,
    foregroundApp
  };
};

const loadActiveWindowModule = async (): Promise<ActiveWindowModule | null> => {
  if (activeWinUnavailable) {
    return null;
  }
  if (activeWindowModule) {
    return activeWindowModule;
  }
  try {
    activeWindowModule = await import('active-win');
    return activeWindowModule;
  } catch (error) {
    activeWinUnavailable = true;
    logger.info('Foreground app detection unavailable', error);
    return null;
  }
};

const getForegroundApp = async () => {
  const module = await loadActiveWindowModule();
  if (!module || !module.activeWindow) {
    return null;
  }

  try {
    const result: ActiveWindowResult = await module
      .activeWindow({ accessibilityPermission: false, screenRecordingPermission: false })
      .catch(() => undefined);
    if (!result) {
      return null;
    }
    return {
      title: result.title ?? null,
      owner: result.owner?.name ?? null
    };
  } catch (error) {
    logger.warn('Unable to read foreground window', error);
    return null;
  }
};

const serializeConfig = (): AppConfig => ({
  deviceId: deviceId ?? '',
  serverBaseUrl: baseUrl,
  workEmail
});

const handleIpc = () => {
  ipcMain.handle('attendance:get-bootstrap', async () => {
    if (!deviceId) {
      await bootstrapConfiguration();
    }

    return {
      baseUrl,
      deviceId,
      platform: process.platform,
      presenceUiMode
    };
  });

  ipcMain.handle('attendance:get-system-status', async () => {
    return getSystemStatus();
  });

  ipcMain.handle('attendance:get-settings', async () => {
    if (!deviceId) {
      await bootstrapConfiguration();
    }
    return serializeConfig();
  });

  ipcMain.handle('attendance:update-settings', async (_event, payload: { serverBaseUrl?: string; workEmail?: string | null }) => {
    const serverBaseUrl = typeof payload?.serverBaseUrl === 'string' ? payload.serverBaseUrl : '';
    if (!serverBaseUrl.trim()) {
      throw new Error('Server URL is required');
    }
    const normalized = normalizeServerBaseUrl(serverBaseUrl);
    const rawEmail = typeof payload?.workEmail === 'string' ? payload.workEmail : null;
    const trimmedEmail = rawEmail && rawEmail.trim().length > 0 ? rawEmail.trim().toLowerCase() : null;
    const updated = await updateConfig({ serverBaseUrl: normalized, workEmail: trimmedEmail });
    baseUrl = updated.serverBaseUrl;
    workEmail = updated.workEmail ?? null;
    logger.info('Settings updated', { baseUrl, workEmail });
    return serializeConfig();
  });

  ipcMain.handle('attendance:test-server-url', async (_event, url: string) => {
    const normalized = normalizeServerBaseUrl(url);
    const healthUrl = `${normalized}/api/health`;

    try {
      const response = await fetch(healthUrl, { method: 'GET' });
      if (response.ok || response.status === 401) {
        return { ok: true, status: response.status, url: healthUrl };
      }
      return { ok: false, status: response.status, url: healthUrl };
    } catch (error) {
      logger.warn('Server ping failed', { target: healthUrl, error });
      return { ok: false };
    }
  });

  ipcMain.handle('attendance:load-offline-queue', async () => {
    if (cachedQueue.length === 0) {
      cachedQueue = await loadQueue();
    }
    return cachedQueue;
  });

  ipcMain.handle('attendance:save-offline-queue', async (_event, queue: PersistedQueueItem[]) => {
    cachedQueue = queue;
    await saveQueue(queue);
    return { saved: true };
  });

  ipcMain.handle('attendance:clear-offline-queue', async () => {
    cachedQueue = [];
    await saveQueue([]);
    return { cleared: true };
  });

  ipcMain.on('attendance:presence-open', (_event, prompt: PresencePromptPayload) => {
    if (!shouldOpenPresenceWindow()) {
      return;
    }
    ensurePresenceWindow(prompt);
  });

  ipcMain.on('attendance:presence-close', (_event, promptId: string) => {
    closePresenceWindow(promptId, { suppressDismiss: true });
  });

  ipcMain.on('attendance:presence-window-confirm', (_event, promptId: string) => {
    if (mainWindow) {
      mainWindow.webContents.send('attendance:presence-window-confirm', promptId);
    }
    closePresenceWindow(promptId);
  });

  ipcMain.on('attendance:presence-window-dismiss', (_event, promptId: string) => {
    closePresenceWindow(promptId);
  });

  ipcMain.on('attendance:presence-window-ready', (event) => {
    if (presenceWindow && event.sender === presenceWindow.webContents && activePresencePrompt) {
      event.sender.send('attendance:presence-window-data', activePresencePrompt);
    }
  });

  ipcMain.on('attendance-action', (_event, action: string) => {
    logger.info('[Attendance Action]', { action });
  });
};

const setupPowerMonitorLogging = () => {
  powerMonitor.on('suspend', () => logger.info('System suspend detected'));
  powerMonitor.on('resume', () => logger.info('System resume detected'));
  powerMonitor.on('shutdown', () => logger.info('System shutdown event received'));
};

app.whenReady().then(async () => {
  await initializeLogging();
  logger.info('Application starting');
  loadEnvironment();
  await bootstrapConfiguration();
  logger.info('Resolved server base URL', { baseUrl });
  cachedQueue = await loadQueue();
  handleIpc();
  setupPowerMonitorLogging();
  createWindow();
  createTray();
  buildApplicationMenu();
  applyAutoLaunch();
  setupAutoUpdates();

  app.on('activate', () => {
    if (BrowserWindow.getAllWindows().length === 0) {
      createWindow();
    }
  });
}).catch((error) => {
  console.error('Failed to start Attendance App', error);
});

app.on('window-all-closed', () => {
  if (process.platform !== 'darwin') {
    app.quit();
  }
});<|MERGE_RESOLUTION|>--- conflicted
+++ resolved
@@ -20,13 +20,8 @@
   loadQueue,
   saveQueue,
   getDefaultServerBaseUrl,
-<<<<<<< HEAD
   normalizeServerBaseUrl,
-  resolveAvailableProductionServerBaseUrl,
-  isManagedProductionServerBaseUrl
-=======
   resolvePreferredServerBaseUrl
->>>>>>> 237bf33f
 } from './config';
 import { autoUpdater } from 'electron-updater';
 import type { UpdateDownloadedEvent, UpdateInfo } from 'electron-updater';
@@ -473,49 +468,19 @@
     }
   }
 
-<<<<<<< HEAD
-  let normalizedStored: string | null = null;
+  let storedBaseUrl = config.serverBaseUrl;
+
   try {
-    normalizedStored = normalizeServerBaseUrl(config.serverBaseUrl);
+    const normalizedStored = normalizeServerBaseUrl(storedBaseUrl);
+    if (normalizedStored !== storedBaseUrl) {
+      const updated = await updateConfig({ serverBaseUrl: normalizedStored });
+      storedBaseUrl = updated.serverBaseUrl;
+    } else {
+      storedBaseUrl = normalizedStored;
+    }
   } catch (error) {
     logger.warn('Stored server base URL invalid, resetting to default', error);
-  }
-
-  if (normalizedStored) {
-    baseUrl = normalizedStored;
-=======
-  let storedBaseUrl = config.serverBaseUrl;
-
-  try {
-    const normalizedStored = normalizeBaseUrl(storedBaseUrl);
-    storedBaseUrl = normalizedStored;
->>>>>>> 237bf33f
-    if (normalizedStored !== config.serverBaseUrl) {
-      const updated = await updateConfig({ serverBaseUrl: normalizedStored });
-      storedBaseUrl = updated.serverBaseUrl;
-    }
-<<<<<<< HEAD
-  } else {
     const fallback = getDefaultServerBaseUrl();
-    baseUrl = fallback;
-    await updateConfig({ serverBaseUrl: fallback });
-  }
-
-  if ((app.isPackaged || process.env.NODE_ENV === 'production') && isManagedProductionServerBaseUrl(baseUrl)) {
-    try {
-      const resolved = await resolveAvailableProductionServerBaseUrl(baseUrl);
-      if (resolved !== baseUrl) {
-        logger.info('Switching server base URL after availability probe', { previous: baseUrl, next: resolved });
-        baseUrl = resolved;
-        await updateConfig({ serverBaseUrl: resolved });
-      }
-    } catch (error) {
-      logger.warn('Failed to resolve production server base URL, retaining current value', error);
-    }
-=======
-  } catch (error) {
-    logger.warn('Stored server base URL invalid, resetting to default', error);
-    const fallback = normalizeBaseUrl(getDefaultServerBaseUrl());
     const updated = await updateConfig({ serverBaseUrl: fallback });
     storedBaseUrl = updated.serverBaseUrl;
   }
@@ -527,7 +492,6 @@
     logger.info('Server base URL auto-updated', { baseUrl: storedBaseUrl, source: reason });
   } else {
     logger.info('Resolved server base URL', { baseUrl: storedBaseUrl, source: reason });
->>>>>>> 237bf33f
   }
 
   baseUrl = storedBaseUrl;
