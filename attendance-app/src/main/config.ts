import { app } from 'electron';
import fs from 'fs/promises';
import path from 'path';
import { randomUUID } from 'crypto';
import { logger } from './logger';

export interface AppConfig {
  deviceId: string;
  serverBaseUrl: string;
  workEmail: string | null;
}

export interface PersistedQueueItem {
  path: string;
  method?: 'POST' | 'GET' | 'PUT' | 'PATCH' | 'DELETE';
  body?: unknown;
  requiresAuth?: boolean;
  description?: string;
  tokenOverride?: string | null;
  attempt: number;
  nextAttemptAt: number;
}

const CONFIG_FILE_NAME = 'attendance-config.json';
const QUEUE_FILE_NAME = 'offline-queue.json';

<<<<<<< HEAD
type SimpleFetch = (input: string, init?: { method?: string; signal?: AbortSignal }) => Promise<{ ok: boolean; status: number }>;

export function normalizeServerBaseUrl(input: string): string {
  const trimmed = input.trim();
  if (!trimmed) {
    throw new Error('Server URL is required');
  }
  const withoutTrailingSlash = trimmed.replace(/\/+$/, '');
  const withProtocol = /^https?:\/\//i.test(withoutTrailingSlash)
    ? withoutTrailingSlash
    : `https://${withoutTrailingSlash}`;
  const url = new URL(withProtocol);
  const hostname = url.hostname.toLowerCase();
  const shouldForceHttps = hostname !== 'localhost' && hostname !== '127.0.0.1' && hostname !== '::1';
  if (shouldForceHttps) {
    url.protocol = 'https:';
  }
  url.username = '';
  url.password = '';
  url.hash = '';
  url.search = '';
  let pathname = url.pathname.replace(/\/+$/, '');
  if (pathname === '/' || pathname === '') {
    pathname = '';
  }
  return `${url.protocol}//${url.host}${pathname}`;
}

const DEV_SERVER_BASE_URL = normalizeServerBaseUrl('http://localhost:4000');

const RAW_PRODUCTION_SERVER_BASE_URLS = [
  'https://attendance-system-j9ns.onrender.com',
  'https://attendance.vvsjewelco.com'
];

export const PRODUCTION_SERVER_BASE_URLS = Object.freeze(
  RAW_PRODUCTION_SERVER_BASE_URLS.map((url) => normalizeServerBaseUrl(url))
);

const PRODUCTION_HEALTH_PATH = '/api/health';
const PRODUCTION_HEALTH_TIMEOUT_MS = 4_000;

const isProductionRuntime = () => app.isPackaged || process.env.NODE_ENV === 'production';

const resolveDefaultServerBaseUrl = () =>
  isProductionRuntime() ? PRODUCTION_SERVER_BASE_URLS[0] : DEV_SERVER_BASE_URL;
=======
const DEV_SERVER_BASE_URL = 'http://localhost:4000';
const PROD_SERVER_PRIMARY_BASE_URL = 'https://attendance-system-j9ns.onrender.com';
const PROD_SERVER_FALLBACK_BASE_URL = 'https://attendance.vvsjewelco.com';

const PROD_SERVER_BASE_URLS = [PROD_SERVER_PRIMARY_BASE_URL, PROD_SERVER_FALLBACK_BASE_URL] as const;

const isProductionLike = () => app.isPackaged || process.env.NODE_ENV === 'production';

const getDefaultServerBaseUrls = (): string[] =>
  isProductionLike() ? [...PROD_SERVER_BASE_URLS] : [DEV_SERVER_BASE_URL];
>>>>>>> 237bf33f


const getFetch = (): SimpleFetch | null => {
  const candidate = (globalThis as unknown as { fetch?: SimpleFetch }).fetch;
  return typeof candidate === 'function' ? candidate : null;
};

const probeServerHealth = async (baseUrl: string): Promise<boolean> => {
  const fetchFn = getFetch();
  if (!fetchFn) {
    logger.debug('Global fetch implementation unavailable; skipping server health probe');
    return false;
  }
  const controller = new AbortController();
  const timeout = setTimeout(() => controller.abort(), PRODUCTION_HEALTH_TIMEOUT_MS);
  timeout.unref?.();
  try {
    const target = new URL(PRODUCTION_HEALTH_PATH, baseUrl).toString();
    const response = await fetchFn(target, { method: 'GET', signal: controller.signal });
    if (response.ok || response.status === 401) {
      return true;
    }
    logger.debug({ target, status: response.status }, 'config.health_probe_unexpected_status');
    return false;
  } catch (error) {
    logger.debug({ baseUrl, error }, 'config.health_probe_failed');
    return false;
  } finally {
    clearTimeout(timeout);
  }
};

export const isManagedProductionServerBaseUrl = (value: string) =>
  PRODUCTION_SERVER_BASE_URLS.includes(value);

export const resolveAvailableProductionServerBaseUrl = async (
  currentBaseUrl?: string
): Promise<string> => {
  for (const candidate of PRODUCTION_SERVER_BASE_URLS) {
    if (await probeServerHealth(candidate)) {
      return candidate;
    }
  }
  if (currentBaseUrl && isManagedProductionServerBaseUrl(currentBaseUrl)) {
    return currentBaseUrl;
  }
  return PRODUCTION_SERVER_BASE_URLS[0];
};

let cachedConfig: AppConfig | null = null;

const getAppDataPath = () => app.getPath('userData');

const getConfigPath = () => path.join(getAppDataPath(), CONFIG_FILE_NAME);
const getQueuePath = () => path.join(getAppDataPath(), QUEUE_FILE_NAME);

export const getConfig = async (): Promise<AppConfig> => {
  if (cachedConfig) {
    return cachedConfig;
  }

  const configPath = getConfigPath();

  try {
    const raw = await fs.readFile(configPath, 'utf-8');
    const data = JSON.parse(raw) as Partial<AppConfig>;
    const normalizedServerBaseUrl =
      typeof data.serverBaseUrl === 'string' && data.serverBaseUrl.trim().length > 0
        ? normalizeServerBaseUrl(data.serverBaseUrl)
        : DEFAULT_SERVER_BASE_URL;
    const config: AppConfig = {
      deviceId: data.deviceId ?? randomUUID(),
<<<<<<< HEAD
      serverBaseUrl: normalizedServerBaseUrl,
=======
      serverBaseUrl: data.serverBaseUrl ?? getDefaultServerBaseUrl(),
>>>>>>> 237bf33f
      workEmail: typeof data.workEmail === 'string' && data.workEmail.trim().length > 0 ? data.workEmail : null
    };

    if (
      !data.deviceId ||
      !data.serverBaseUrl ||
      data.serverBaseUrl !== normalizedServerBaseUrl ||
      data.workEmail !== config.workEmail
    ) {
      await saveConfig(config);
    }

    cachedConfig = config;
    return config;
  } catch (error) {
    const config: AppConfig = {
      deviceId: randomUUID(),
      serverBaseUrl: getDefaultServerBaseUrl(),
      workEmail: null
    };
    await saveConfig(config);
    cachedConfig = config;
    if ((error as NodeJS.ErrnoException).code !== 'ENOENT') {
      logger.warn('Failed to read config, recreating', error);
    }
    return config;
  }
};

export const saveConfig = async (config: AppConfig): Promise<void> => {
  const configPath = getConfigPath();
  await fs.mkdir(path.dirname(configPath), { recursive: true });
  await fs.writeFile(configPath, JSON.stringify(config, null, 2), 'utf-8');
  cachedConfig = config;
};

export const updateConfig = async (partial: Partial<AppConfig>): Promise<AppConfig> => {
  const current = await getConfig();
  const next: AppConfig = {
    deviceId: current.deviceId,
    serverBaseUrl: current.serverBaseUrl,
    workEmail: current.workEmail,
    ...partial
  };
  if (typeof partial.serverBaseUrl === 'string') {
    next.serverBaseUrl = normalizeServerBaseUrl(partial.serverBaseUrl);
  }
  if (typeof next.workEmail === 'string') {
    const trimmedEmail = next.workEmail.trim();
    next.workEmail = trimmedEmail.length > 0 ? trimmedEmail : null;
  } else if (next.workEmail !== null) {
    next.workEmail = null;
  }
  await saveConfig(next);
  return next;
};

export const loadQueue = async (): Promise<PersistedQueueItem[]> => {
  const queuePath = getQueuePath();
  try {
    const raw = await fs.readFile(queuePath, 'utf-8');
    const data = JSON.parse(raw);
    if (Array.isArray(data)) {
      return data as PersistedQueueItem[];
    }
    return [];
  } catch (error) {
    if ((error as NodeJS.ErrnoException).code !== 'ENOENT') {
      logger.warn('Failed to read offline queue, resetting', error);
    }
    return [];
  }
};

export const saveQueue = async (items: PersistedQueueItem[]): Promise<void> => {
  const queuePath = getQueuePath();
  await fs.mkdir(path.dirname(queuePath), { recursive: true });
  await fs.writeFile(queuePath, JSON.stringify(items, null, 2), 'utf-8');
};

const SERVER_HEALTH_ENDPOINT = '/api/health';
const SERVER_HEALTH_TIMEOUT_MS = 3000;

export type ServerBaseUrlResolutionReason = 'stored' | 'primary' | 'fallback' | 'default' | 'unchanged';

export const getDefaultServerBaseUrl = () => getDefaultServerBaseUrls()[0];

export const getDefaultServerBaseUrlOptions = (): string[] => getDefaultServerBaseUrls();

const isServerReachable = async (baseUrl: string): Promise<boolean> => {
  const controller = new AbortController();
  const timeout = setTimeout(() => controller.abort(), SERVER_HEALTH_TIMEOUT_MS);
  try {
    const response = await fetch(`${baseUrl}${SERVER_HEALTH_ENDPOINT}`, {
      method: 'GET',
      signal: controller.signal
    });
    return response.ok || response.status === 401;
  } catch (error) {
    logger.info('Server health check failed', {
      baseUrl,
      error: error instanceof Error ? error.message : String(error)
    });
    return false;
  } finally {
    clearTimeout(timeout);
  }
};

export const resolvePreferredServerBaseUrl = async (
  current?: string
): Promise<{ baseUrl: string; reason: ServerBaseUrlResolutionReason }> => {
  const trimmedCurrent = typeof current === 'string' && current.trim().length > 0 ? current : undefined;

  if (!isProductionLike()) {
    if (trimmedCurrent) {
      return { baseUrl: trimmedCurrent, reason: 'stored' };
    }
    return { baseUrl: getDefaultServerBaseUrl(), reason: 'default' };
  }

  const defaults = getDefaultServerBaseUrls();
  const orderedCandidates = Array.from(new Set([trimmedCurrent, ...defaults].filter(Boolean))) as string[];

  for (const candidate of orderedCandidates) {
    const reachable = await isServerReachable(candidate);
    if (reachable) {
      if (candidate === trimmedCurrent) {
        return { baseUrl: candidate, reason: 'stored' };
      }
      if (candidate === defaults[0]) {
        return { baseUrl: candidate, reason: 'primary' };
      }
      return { baseUrl: candidate, reason: 'fallback' };
    }
  }

  return { baseUrl: trimmedCurrent ?? defaults[0], reason: 'unchanged' };
};<|MERGE_RESOLUTION|>--- conflicted
+++ resolved
@@ -24,7 +24,6 @@
 const CONFIG_FILE_NAME = 'attendance-config.json';
 const QUEUE_FILE_NAME = 'offline-queue.json';
 
-<<<<<<< HEAD
 type SimpleFetch = (input: string, init?: { method?: string; signal?: AbortSignal }) => Promise<{ ok: boolean; status: number }>;
 
 export function normalizeServerBaseUrl(input: string): string {
@@ -54,35 +53,25 @@
 }
 
 const DEV_SERVER_BASE_URL = normalizeServerBaseUrl('http://localhost:4000');
-
-const RAW_PRODUCTION_SERVER_BASE_URLS = [
-  'https://attendance-system-j9ns.onrender.com',
-  'https://attendance.vvsjewelco.com'
-];
-
-export const PRODUCTION_SERVER_BASE_URLS = Object.freeze(
-  RAW_PRODUCTION_SERVER_BASE_URLS.map((url) => normalizeServerBaseUrl(url))
-);
+const PROD_SERVER_PRIMARY_BASE_URL = normalizeServerBaseUrl('https://attendance-system-j9ns.onrender.com');
+const PROD_SERVER_FALLBACK_BASE_URL = normalizeServerBaseUrl('https://attendance.vvsjewelco.com');
+
+export const PRODUCTION_SERVER_BASE_URLS = Object.freeze([
+  PROD_SERVER_PRIMARY_BASE_URL,
+  PROD_SERVER_FALLBACK_BASE_URL
+]);
 
 const PRODUCTION_HEALTH_PATH = '/api/health';
 const PRODUCTION_HEALTH_TIMEOUT_MS = 4_000;
 
-const isProductionRuntime = () => app.isPackaged || process.env.NODE_ENV === 'production';
-
-const resolveDefaultServerBaseUrl = () =>
-  isProductionRuntime() ? PRODUCTION_SERVER_BASE_URLS[0] : DEV_SERVER_BASE_URL;
-=======
-const DEV_SERVER_BASE_URL = 'http://localhost:4000';
-const PROD_SERVER_PRIMARY_BASE_URL = 'https://attendance-system-j9ns.onrender.com';
-const PROD_SERVER_FALLBACK_BASE_URL = 'https://attendance.vvsjewelco.com';
-
-const PROD_SERVER_BASE_URLS = [PROD_SERVER_PRIMARY_BASE_URL, PROD_SERVER_FALLBACK_BASE_URL] as const;
-
 const isProductionLike = () => app.isPackaged || process.env.NODE_ENV === 'production';
 
 const getDefaultServerBaseUrls = (): string[] =>
-  isProductionLike() ? [...PROD_SERVER_BASE_URLS] : [DEV_SERVER_BASE_URL];
->>>>>>> 237bf33f
+  isProductionLike() ? [...PRODUCTION_SERVER_BASE_URLS] : [DEV_SERVER_BASE_URL];
+
+const resolveDefaultServerBaseUrl = () => getDefaultServerBaseUrls()[0];
+
+const DEFAULT_SERVER_BASE_URL = resolveDefaultServerBaseUrl();
 
 
 const getFetch = (): SimpleFetch | null => {
@@ -155,11 +144,7 @@
         : DEFAULT_SERVER_BASE_URL;
     const config: AppConfig = {
       deviceId: data.deviceId ?? randomUUID(),
-<<<<<<< HEAD
       serverBaseUrl: normalizedServerBaseUrl,
-=======
-      serverBaseUrl: data.serverBaseUrl ?? getDefaultServerBaseUrl(),
->>>>>>> 237bf33f
       workEmail: typeof data.workEmail === 'string' && data.workEmail.trim().length > 0 ? data.workEmail : null
     };
 
@@ -240,54 +225,48 @@
   await fs.writeFile(queuePath, JSON.stringify(items, null, 2), 'utf-8');
 };
 
-const SERVER_HEALTH_ENDPOINT = '/api/health';
-const SERVER_HEALTH_TIMEOUT_MS = 3000;
-
 export type ServerBaseUrlResolutionReason = 'stored' | 'primary' | 'fallback' | 'default' | 'unchanged';
 
-export const getDefaultServerBaseUrl = () => getDefaultServerBaseUrls()[0];
+export const getDefaultServerBaseUrl = () => resolveDefaultServerBaseUrl();
 
 export const getDefaultServerBaseUrlOptions = (): string[] => getDefaultServerBaseUrls();
 
-const isServerReachable = async (baseUrl: string): Promise<boolean> => {
-  const controller = new AbortController();
-  const timeout = setTimeout(() => controller.abort(), SERVER_HEALTH_TIMEOUT_MS);
-  try {
-    const response = await fetch(`${baseUrl}${SERVER_HEALTH_ENDPOINT}`, {
-      method: 'GET',
-      signal: controller.signal
-    });
-    return response.ok || response.status === 401;
-  } catch (error) {
-    logger.info('Server health check failed', {
-      baseUrl,
-      error: error instanceof Error ? error.message : String(error)
-    });
-    return false;
-  } finally {
-    clearTimeout(timeout);
+const tryNormalizeServerBaseUrl = (value?: string): string | undefined => {
+  if (typeof value !== 'string') {
+    return undefined;
+  }
+  const trimmed = value.trim();
+  if (!trimmed) {
+    return undefined;
+  }
+  try {
+    return normalizeServerBaseUrl(trimmed);
+  } catch (error) {
+    logger.debug({ value, error }, 'config.normalize_server_base_url_failed');
+    return undefined;
   }
 };
 
 export const resolvePreferredServerBaseUrl = async (
   current?: string
 ): Promise<{ baseUrl: string; reason: ServerBaseUrlResolutionReason }> => {
-  const trimmedCurrent = typeof current === 'string' && current.trim().length > 0 ? current : undefined;
+  const normalizedCurrent = tryNormalizeServerBaseUrl(current);
 
   if (!isProductionLike()) {
-    if (trimmedCurrent) {
-      return { baseUrl: trimmedCurrent, reason: 'stored' };
+    if (normalizedCurrent) {
+      return { baseUrl: normalizedCurrent, reason: 'stored' };
     }
     return { baseUrl: getDefaultServerBaseUrl(), reason: 'default' };
   }
 
-  const defaults = getDefaultServerBaseUrls();
-  const orderedCandidates = Array.from(new Set([trimmedCurrent, ...defaults].filter(Boolean))) as string[];
+  const defaults = getDefaultServerBaseUrlOptions();
+  const orderedCandidates = Array.from(new Set([normalizedCurrent, ...defaults])).filter(
+    (value): value is string => typeof value === 'string' && value.length > 0
+  );
 
   for (const candidate of orderedCandidates) {
-    const reachable = await isServerReachable(candidate);
-    if (reachable) {
-      if (candidate === trimmedCurrent) {
+    if (await probeServerHealth(candidate)) {
+      if (candidate === normalizedCurrent) {
         return { baseUrl: candidate, reason: 'stored' };
       }
       if (candidate === defaults[0]) {
@@ -297,5 +276,5 @@
     }
   }
 
-  return { baseUrl: trimmedCurrent ?? defaults[0], reason: 'unchanged' };
+  return { baseUrl: normalizedCurrent ?? defaults[0], reason: 'unchanged' };
 };